use std::collections::HashMap;

use super::{
    AsProbabilities, AsTargets, AsTargetsMut, CountedTargets, DatasetBase, Float, FromTargetArray,
    Label, Labels, Pr, Records,
};
use ndarray::{
    Array1, Array2, ArrayBase, ArrayView2, ArrayViewMut2, Axis, CowArray, Data, DataMut, Dimension,
    Ix1, Ix2, Ix3, OwnedRepr, ViewRepr,
};

impl<'a, L, S: Data<Elem = L>> AsTargets for ArrayBase<S, Ix1> {
    type Elem = L;

    fn as_multi_targets(&self) -> ArrayView2<L> {
        self.view().insert_axis(Axis(1))
    }
}

impl<'a, L: Clone + 'a, S: Data<Elem = L>> FromTargetArray<'a, L> for ArrayBase<S, Ix2> {
    type Owned = ArrayBase<OwnedRepr<L>, Ix2>;
    type View = ArrayBase<ViewRepr<&'a L>, Ix2>;

    fn new_targets(targets: Array2<L>) -> Self::Owned {
        targets
    }

    fn new_targets_view(targets: ArrayView2<'a, L>) -> Self::View {
        targets
    }
}

impl<L, S: DataMut<Elem = L>> AsTargetsMut for ArrayBase<S, Ix1> {
    type Elem = L;

    fn as_multi_targets_mut(&mut self) -> ArrayViewMut2<'_, Self::Elem> {
        self.view_mut().insert_axis(Axis(1))
    }
}

impl<L, S: Data<Elem = L>> AsTargets for ArrayBase<S, Ix2> {
    type Elem = L;

    fn as_multi_targets(&self) -> ArrayView2<L> {
        self.view()
    }
}

impl<L, S: DataMut<Elem = L>> AsTargetsMut for ArrayBase<S, Ix2> {
    type Elem = L;

    fn as_multi_targets_mut(&mut self) -> ArrayViewMut2<'_, Self::Elem> {
        self.view_mut()
    }
}

impl<T: AsTargets> AsTargets for &T {
    type Elem = T::Elem;

    fn as_multi_targets(&self) -> ArrayView2<Self::Elem> {
        (*self).as_multi_targets()
    }
}

impl<L: Label, T: AsTargets<Elem = L>> AsTargets for CountedTargets<L, T> {
    type Elem = L;

    fn as_multi_targets(&self) -> ArrayView2<L> {
        self.targets.as_multi_targets()
    }
}

impl<L: Label, T: AsTargetsMut<Elem = L>> AsTargetsMut for CountedTargets<L, T> {
    type Elem = L;

    fn as_multi_targets_mut(&mut self) -> ArrayViewMut2<'_, Self::Elem> {
        self.targets.as_multi_targets_mut()
    }
}

impl<'a, L: Label + 'a, T> FromTargetArray<'a, L> for CountedTargets<L, T>
where
    T: AsTargets<Elem = L> + FromTargetArray<'a, L>,
    T::Owned: Labels<Elem = L>,
    T::View: Labels<Elem = L>,
{
    type Owned = CountedTargets<L, T::Owned>;
    type View = CountedTargets<L, T::View>;

    fn new_targets(targets: Array2<L>) -> Self::Owned {
        let targets = T::new_targets(targets);

        CountedTargets {
            labels: targets.label_count(),
            targets,
        }
    }

    fn new_targets_view(targets: ArrayView2<'a, L>) -> Self::View {
        let targets = T::new_targets_view(targets);

        CountedTargets {
            labels: targets.label_count(),
            targets,
        }
    }
}
/*
impl<L: Label, S: Data<Elem = Pr>> AsTargets for TargetsWithLabels<L, ArrayBase<S, Ix3>> {
    type Elem = L;

    fn as_multi_targets(&self) -> CowArray<L, Ix2> {
        /*let init_vals = (..self.labels.len()).map(|i| (i, f32::INFINITY)).collect();
        let res = self.targets.fold_axis(Axis(2), init_vals, |a, b| {
            if a.1 > b.1 {
                return b;
            } else {
                return a;
            }
        });*/

        //let labels = self.labels.into_iter().collect::<Vec<_>>();
        //res.map_axis(Axis(1), |a| {});
        panic!("")
    }
}*/

impl<S: Data<Elem = Pr>> AsProbabilities for ArrayBase<S, Ix3> {
    fn as_multi_target_probabilities(&self) -> CowArray<'_, Pr, Ix3> {
        CowArray::from(self.view())
    }
}

/// A NdArray with discrete labels can act as labels
impl<L: Label, S: Data<Elem = L>, I: Dimension> Labels for ArrayBase<S, I> {
    type Elem = L;

    fn label_count(&self) -> Vec<HashMap<L, usize>> {
        self.gencolumns()
            .into_iter()
            .map(|x| {
                let mut map = HashMap::new();

                for i in x {
                    *map.entry(i.clone()).or_insert(0) += 1;
                }

                map
            })
            .collect()
    }
}

/// Counted labels can act as labels
impl<L: Label, T: AsTargets<Elem = L>> Labels for CountedTargets<L, T> {
    type Elem = L;

    fn label_count(&self) -> Vec<HashMap<L, usize>> {
        self.labels.clone()
    }
}

impl<F: Float, L: Copy + Label, D, T> DatasetBase<ArrayBase<D, Ix2>, T>
where
    D: Data<Elem = F>,
    T: AsTargets<Elem = L>,
{
    /// Transforms the input dataset by keeping only those samples whose label appears in `labels`.
    ///
    /// In the multi-target case a sample is kept if *any* of its targets appears in `labels`.
    ///
    /// Sample weights and feature names are preserved by this transformation.
    pub fn with_labels(
        &self,
        labels: &[L],
    ) -> DatasetBase<Array2<F>, CountedTargets<L, Array2<L>>> {
        let targets = self.targets.as_multi_targets();
        let old_weights = self.weights();

        let mut records_arr = Vec::new();
        let mut targets_arr = Vec::new();
        let mut weights = Vec::new();

        let mut map = vec![HashMap::new(); targets.len_of(Axis(1))];

        for (i, (r, t)) in self
            .records()
            .genrows()
            .into_iter()
            .zip(targets.genrows().into_iter())
            .enumerate()
        {
            let any_exists = t.iter().any(|a| labels.contains(&a));

            if any_exists {
                for (map, val) in map.iter_mut().zip(t.iter()) {
                    *map.entry(*val).or_insert(0) += 1;
                }

                records_arr.push(r.insert_axis(Axis(1)));
                targets_arr.push(t.insert_axis(Axis(1)));

                if let Some(weight) = old_weights {
                    weights.push(weight[i]);
                }
            }
        }

<<<<<<< HEAD
        let records: Array2<F> = concatenate(Axis(0), &records_arr).unwrap();

        dbg!(&targets_arr.iter().map(|x| x.shape()).collect::<Vec<_>>());
        let targets = concatenate(Axis(0), &targets_arr).unwrap();
        dbg!(&targets.shape());
=======
        let nsamples = records_arr.len();
        let nfeatures = self.nfeatures();
        let ntargets = self.ntargets();

        let records_arr = records_arr.into_iter().flatten().copied().collect();
        let targets_arr = targets_arr.into_iter().flatten().copied().collect();

        let records = Array2::from_shape_vec((nsamples, nfeatures), records_arr).unwrap();
        let targets = Array2::from_shape_vec((nsamples, ntargets), targets_arr).unwrap();
>>>>>>> 90ba5b38

        let targets = CountedTargets {
            targets,
            labels: map,
        };

        DatasetBase {
            records,
            weights: Array1::from(weights),
            targets,
            feature_names: self.feature_names.clone(),
        }
    }
}<|MERGE_RESOLUTION|>--- conflicted
+++ resolved
@@ -206,13 +206,6 @@
             }
         }
 
-<<<<<<< HEAD
-        let records: Array2<F> = concatenate(Axis(0), &records_arr).unwrap();
-
-        dbg!(&targets_arr.iter().map(|x| x.shape()).collect::<Vec<_>>());
-        let targets = concatenate(Axis(0), &targets_arr).unwrap();
-        dbg!(&targets.shape());
-=======
         let nsamples = records_arr.len();
         let nfeatures = self.nfeatures();
         let ntargets = self.ntargets();
@@ -222,7 +215,6 @@
 
         let records = Array2::from_shape_vec((nsamples, nfeatures), records_arr).unwrap();
         let targets = Array2::from_shape_vec((nsamples, ntargets), targets_arr).unwrap();
->>>>>>> 90ba5b38
 
         let targets = CountedTargets {
             targets,
