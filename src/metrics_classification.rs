--- conflicted
+++ resolved
@@ -593,37 +593,6 @@
         );
     }
 
-<<<<<<< HEAD
-    /*#[test]
-    fn test_modification() {
-        let predicted = array![3, 0, 2, 0, 1, 1, 1, 0, 2, 0];
-
-        let ground_truth: DatasetBase<Array2<f64>, CountedTargets<usize, Array2<usize>>> =
-            DatasetBase::new(
-                array![[0., 0.]],
-                array![0, 2, 3, 0, 1, 2, 1, 2, 3, 2].insert_axis(Axis(1)),
-            )
-            .with_labels(&[&[0], &[1], &[2]]);
-
-        // exclude class 3 from evaluation
-        let cm = predicted.confusion_matrix(&ground_truth).unwrap();
-        println!("cm {:?}", cm);
-
-        assert_eq_slice(cm.matrix, &[2., 0., 0., 0., 2., 1., 0., 0., 0.]);
-
-        // weight errors in class 2 more severe and exclude class 1
-        let ground_truth = ground_truth
-            .with_weights(array![1., 2., 1., 1., 1., 2., 1., 2., 1., 2.])
-            .with_labels(&[&[0], &[2], &[3]]);
-
-        let cm = predicted.confusion_matrix(&ground_truth).unwrap();
-
-        // the false-positive error for label=2 is twice severe here
-        assert_eq_slice(cm.matrix, &[2., 0., 0., 0., 0., 4., 0., 3., 0.]);
-    }*/
-
-=======
->>>>>>> 90ba5b38
     #[test]
     fn test_roc_curve() {
         let predicted = ArrayView1::from(&[0.1, 0.3, 0.5, 0.7, 0.8, 0.9]).mapv(Pr);
